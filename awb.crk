--- conflicted
+++ resolved
@@ -3,6 +3,7 @@
 #    SDL_PollEvent, SDL_SetVideoMode, SDL_Quit, SDL_INIT_EVERYTHING,
 #    SDL_RESIZABLE;
 import crack.ascii parseInt;
+import crack.audio.wavfile ManagedWaveBuffer;
 import crack.cont.hashmap HashMap;
 import crack.fs cwd, makePath;
 import crack.functor Functor0;
@@ -29,14 +30,9 @@
 import crash SimpleValue;
 #import crack.ccl CCLInterpreter;
 
-<<<<<<< HEAD
 import spug.loop.jack WaveManager;
 import spug.loop.tel telEventManager = eventManager, AppMethods, InterpWrapper;
 import spug.loop.textui TextController;
-=======
-import spug.loop.jack WaveModel;
-import spug.loop.tel telEventManager = eventManager, InterpWrapper;
->>>>>>> a3e4d59d
 import spug.loop.model programNames, ChannelMap, EventManager, Project,
     Section, Controller, WaveTrack, IDLE, LATCHED_RECORD, PLAY, RECORD;
 import spug.loop.instrument FluidSynthInstrument, Instrument, Orchestra;
@@ -60,11 +56,7 @@
 
 CmdOptions cl = [
     Option('port', 'p', 'Midi port (e.g. "20:0")', '', CMD_STR),
-<<<<<<< HEAD
     Option('text', 't', 'Use text UI (not SDL)', 'false', CMD_BOOL),
-=======
-    Option('exec', 'x', '"TEL" script file to execute.', '', CMD_STR),
->>>>>>> a3e4d59d
 ];
 
 nonFlagArgs := cl.parse(argv);
@@ -98,7 +90,6 @@
 Array[byte] CHORD_PRIMARIES = [57, 59, 60, 62, 64, 65, 67];
 const DRUM := 9;
 
-<<<<<<< HEAD
 ## Starts the piano roll window.
 class StartPianoRollEvent {
     Track track;
@@ -107,16 +98,6 @@
 
 # User event queue.
 Array[StartPianoRollEvent] userQueue = {};
-=======
-### Starts the piano roll window.
-#class StartPianoRollEvent {
-#    Track track;
-#    oper init(Track track) : track = track {}
-#}
-
-## User event queue.
-#Array[StartPianoRollEvent] userQueue = {};
->>>>>>> a3e4d59d
 
 class ChordPlayer {
     SDLApp app = {640, 480};
@@ -403,17 +384,15 @@
         if (!sampleMap ||
              sampleMap.count() / 2 != width
             ) {
-            nframes := track.model.getNumFrames();
+            nframes := track.model.frames;
             interval := nframes / width;
             sampleMap = Array[int]();
             int max, min;
             for (int i = 0; i < width; ++i) {
+                buf := ManagedWaveBuffer(interval * track.model.channels);
+                track.model.read(i * interval, buf, interval);
                 for (int j = 0; j < interval; ++j) {
-                    absPos := i * interval + j;
-                    buf := track.model.getChunk(
-                        absPos / track.model.framesPerChunk
-                    );
-                    val := buf.buffer[(absPos % interval) * 2 + track.channel];
+                    val := buf.buffer[i * track.model.channels + track.channel];
                     val = int16(int(val) - 32768);
 #                    if (val > max)
 #                        max = val;
@@ -735,13 +714,9 @@
             deleteActiveTrack();
         } else if (event.sym == b't') {
             selectActiveTrack(surface);
-<<<<<<< HEAD
         } else if (event.sym == SDLK_RETURN) {
-            userQueue.append(StartPianoRollEvent(this[__activeIndex].model));
-=======
-//        } else if (event.sym == SDLK_RETURN) {
-//            userQueue.append(StartPianoRollEvent(this[__activeIndex].model));
->>>>>>> a3e4d59d
+            if (widget := MIDITrackWidget.cast(this[__activeIndex], null))
+                userQueue.append(StartPianoRollEvent(widget.model));
         } else {
             return false;
         }
@@ -824,15 +799,10 @@
     TrackPanel trackPanel;
     Array[Widget] panels = {};
 
-<<<<<<< HEAD
     ## Key bindings.   Keys are specified as SDL constants
     HashMap[int, Functor0[void]] bindings = {};
 
     Piano piano;
-=======
-#    Piano piano;
-    Object piano;
->>>>>>> a3e4d59d
 
     void setPlayBtn(bool enabled) {
         if (enabled) {
@@ -910,11 +880,7 @@
         panel.draw(app.surface);
 
         if (piano) {
-<<<<<<< HEAD
             piano.draw(app.surface);
-=======
-#            piano.draw(app.surface);
->>>>>>> a3e4d59d
         } else {
             trackPanel.draw(app.surface);
             channelWidget.draw(app.surface);
@@ -1051,13 +1017,8 @@
         statusBar.moveTo(Coord(0, app.height - 8),
                          Coord(app.width, 8)
                          );
-<<<<<<< HEAD
         if (piano)
             piano.moveTo(Coord(0, 8), Coord(0, app.height - 16));
-=======
-#        if (piano)
-#            piano.moveTo(Coord(0, 8), Coord(0, app.height - 16));
->>>>>>> a3e4d59d
         repaint();
         return true;
     }
@@ -1128,7 +1089,6 @@
                 app.runOneCycle();
                 eventManager.runOneCycle();
                 interp.checkForInput();
-<<<<<<< HEAD
                 while (userQueue) {
                     StartPianoRollEvent event = userQueue.pop();
 
@@ -1153,32 +1113,6 @@
                     piano.draw(app.surface);
                     app.flip();
                 }
-=======
-#                while (userQueue) {
-#                    StartPianoRollEvent event = userQueue.pop();
-#
-#                    # Put the piano roll over where the track panel and
-#                    # chanel widget are.
-#                    piano = Piano(Coord(0, 8),
-#                                  Coord(app.width, app.height - 16),
-#                                  event.track
-#                                  );
-#                    panels.append(piano);
-#
-#                    # Deactivate the currently active panel.
-#                    for (p :in panels) {
-#                        if (p.isActive()) {
-#                            p.activate(app.surface, false);
-#                            break;
-#                        }
-#                    }
-#
-#                    # Activate and draw the piano.
-#                    piano.activate(app.surface, true);
-#                    piano.draw(app.surface);
-#                    app.flip();
-#                }
->>>>>>> a3e4d59d
                 if (eventManager.playingExistingTracks()) {
                     trackPanel.draw(app.surface);
                     trackPanel.drawPosition(app.surface);
@@ -1258,7 +1192,6 @@
 EventManager em = {controller, orch, s, channelMap};
 em.waveMan = waveMan;
 telEventManager = em;
-<<<<<<< HEAD
 if (app)
     app.setEventManager(em);
 else
@@ -1292,16 +1225,6 @@
     }
 }
 
-=======
-app.setEventManager(em);
-
-script := cl['exec'].value;
-if (script)
-    app.interp.runScript(script);
-
-if (filename)
-    em.load(filename);
->>>>>>> a3e4d59d
 cout `running\n`;
 if (app)
     app.run();
