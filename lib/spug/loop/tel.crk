## TEL (Tiny Embedded Language) wrappers for AWB.

import crack.cont.array Array;
import crack.lang Exception;
import crack.net Poller, POLLIN, POLLERR, POLLOUT;
import crack.io cin, cout, FStr;
import crack.midi.event NoteOn, NoteOff, Track;
import crack.time TimeDelta;
import spug.loop.model EventManager;
import spug.loop.jack WaveManager;
import tel.ast BuiltinTypes, EvalContext, Expr, IntObj, Operation, Type;
import tel.cmd_syn CmdParserFactory;
import tel.facade Interp;
import tel.prim ExtFuncOp, TypeParmCommand;
import tel.synlib Def, ParseError;

@import tel.ann function;

EventManager eventManager;

const ZERO := IntObj(0);

@function IntObj play() {
    eventManager.togglePlay();
    return ZERO;
}

@function IntObj get_tempo() {
    return IntObj(eventManager.tempo);
}

@function IntObj set_tempo(int tempo) {
    eventManager.tempo = tempo;
    return ZERO;
}

@function IntObj metro(int beats) {
    metroTrack := Track('Metronome');
    metroTrack.append(NoteOn(0, 9, 31, 127));
    metroTrack.append(NoteOff(1, 9, 31, 0));

    int i;
    for (i = 1; i < beats; ++i) {
        metroTrack.append(NoteOn(i * eventManager.ppb, 9, 33, 127));
        metroTrack.append(NoteOff(i * eventManager.ppb + 1, 9, 33, 127));
    }

    eventManager.addTrack(metroTrack, i * eventManager.ppb);
    return ZERO;
}

@function IntObj loadWave(String filename) {
    if (!eventManager.waveMan) {
        eventManager.waveMan = WaveManager();
        eventManager.waveMan.init();
    }
    eventManager.waveMan.addFile(filename);
    return IntObj(0);
}

class InterpWrapper {

    Interp __interp = {CmdParserFactory()};
    Poller __poller = {};

    oper init() {
        __interp.init();
        __poller.add(cin, POLLIN | POLLERR);

        __interp.addDef('play', play.makeFactory());
<<<<<<< HEAD
        __interp.addDef('get_tempo', get_tempo.makeFactory());
        __interp.addDef('set_tempo', set_tempo.makeFactory());
        __interp.addDef('metro', metro.makeFactory());
=======
        __interp.addDef('loadWave', loadWave.makeFactory());
>>>>>>> ddafc738
    }

    void checkForInput() {
        if (__poller.wait(TimeDelta(0, 0))) {
            data := cin.read(1024);
            try {
                result := __interp.evalString(data);
                cout `$result`;
            } catch (Exception ex) {
                cout `got error: $ex\n`;
            }
            cout `>> `;
        }
    }

}<|MERGE_RESOLUTION|>--- conflicted
+++ resolved
@@ -68,13 +68,10 @@
         __poller.add(cin, POLLIN | POLLERR);
 
         __interp.addDef('play', play.makeFactory());
-<<<<<<< HEAD
         __interp.addDef('get_tempo', get_tempo.makeFactory());
         __interp.addDef('set_tempo', set_tempo.makeFactory());
+        __interp.addDef('loadWave', loadWave.makeFactory());
         __interp.addDef('metro', metro.makeFactory());
-=======
-        __interp.addDef('loadWave', loadWave.makeFactory());
->>>>>>> ddafc738
     }
 
     void checkForInput() {
