--- conflicted
+++ resolved
@@ -12,15 +12,9 @@
 import crack.midi.alsa PortInfo, Sequencer, SND_SEQ_OPEN_OUTPUT,
     SND_SEQ_OPEN_INPUT;
 import crack.net Poller, POLLIN, POLLERR, POLLOUT;
-<<<<<<< HEAD
 import crack.process Process;
 import crack.runtime free;
 import crack.midi.event ControlChange, Event, NoteOn, NoteOff, Track;
-=======
-import crack.fs makePath;
-import crack.io cin, cout, FStr;
-import crack.midi.event NoteOn, NoteOff, Track;
->>>>>>> a3e4d59d
 import crack.time TimeDelta;
 import spug.loop.evtrec makeEventRecorderModule;
 import spug.loop.midieng EventManagerDispatcher, MidiDispatcher, MidiEngine,
@@ -160,7 +154,6 @@
         def.finish(out);
         return 0;
     }
-<<<<<<< HEAD
 
     swm := SequencerWaveModel();
     result := Obj();
@@ -170,10 +163,6 @@
     result.define('self', getSelf(swm));
     result.define('writeToFile', writeToFile(swm));
     return result;
-=======
-    eventManager.addWaveFile(filename);
-    return ZERO;
->>>>>>> a3e4d59d
 }
 
 ## Add the wave model to the engine.
@@ -847,7 +836,6 @@
         }
     }
 
-<<<<<<< HEAD
     void evalScript(String filename) {
         path := makePath(filename);
         __rootCtx.define('scriptDir',
@@ -858,11 +846,4 @@
                          );
         eval(path.readAll(), __rootCtx);
     }
-}
-=======
-    ## Run the specified script.  Discard the result.
-    void runScript(String filename) {
-        __interp.evalString(makePath(filename).readAll());
-    }
-}
->>>>>>> a3e4d59d
+}